--- conflicted
+++ resolved
@@ -28,8 +28,5 @@
       --checkpoint-processing-batch-data-limit ${CHECKPOINT_PROCESSING_BATCH_DATA_LIMIT}
       --remote-store-url ${REMOTE_STORE_URL}
       --package-id ${PACKAGE_ID}
-<<<<<<< HEAD
-      --metrics-address ${METRICS_SOCKET_ADDRESS}
-=======
       --enable-wal
->>>>>>> 8522532f
+      --metrics-address ${METRICS_SOCKET_ADDRESS}