// Copyright (c) 2024 IOTA Stiftung
// SPDX-License-Identifier: Apache-2.0

//! Rust models of the database relations.
//!
//! This module contains also conversion logic between the models
//! and the types of interest from [`iota_types`].
use derive_more::{From, Into};
use diesel::{
    deserialize::{FromSql, FromSqlRow},
    expression::AsExpression,
    prelude::*,
    serialize::{IsNull, ToSql},
    sqlite::SqliteValue,
};
use iota_types::stardust::output::{
    BASIC_OUTPUT_MODULE_NAME, BASIC_OUTPUT_STRUCT_NAME, NFT_OUTPUT_MODULE_NAME,
    NFT_OUTPUT_STRUCT_NAME,
};
use num_enum::TryFromPrimitive;

#[derive(Clone, Debug, PartialEq, Eq, Queryable, Selectable, Insertable)]
#[diesel(table_name = crate::schema::expiration_unlock_conditions)]
#[diesel(check_for_backend(diesel::sqlite::Sqlite))]
pub struct ExpirationUnlockCondition {
    pub owner: IotaAddress,
    pub return_address: IotaAddress,
    #[diesel(sql_type = diesel::sql_types::BigInt)]
    pub unix_time: i64,
    pub object_id: IotaAddress,
}

impl TryFrom<iota_types::stardust::output::basic::BasicOutput> for ExpirationUnlockCondition {
    type Error = anyhow::Error;

    fn try_from(
        basic: iota_types::stardust::output::basic::BasicOutput,
    ) -> Result<Self, Self::Error> {
        let Some(expiration) = basic.expiration else {
            anyhow::bail!("expiration unlock condition does not exists");
        };

        Ok(Self {
            owner: IotaAddress(expiration.owner),
            return_address: IotaAddress(expiration.return_address),
            unix_time: expiration.unix_time as i64,
            object_id: IotaAddress(iota_types::base_types::IotaAddress::from(
                *basic.id.object_id(),
            )),
        })
    }
}

impl TryFrom<iota_types::stardust::output::nft::NftOutput> for ExpirationUnlockCondition {
    type Error = anyhow::Error;

    fn try_from(nft: iota_types::stardust::output::nft::NftOutput) -> Result<Self, Self::Error> {
        let Some(expiration) = nft.expiration else {
            anyhow::bail!("expiration unlock condition does not exists");
        };

        Ok(Self {
            owner: IotaAddress(expiration.owner),
            return_address: IotaAddress(expiration.return_address),
            unix_time: expiration.unix_time as i64,
            object_id: IotaAddress(iota_types::base_types::IotaAddress::from(
                *nft.id.object_id(),
            )),
        })
    }
}

#[derive(Clone, Debug, PartialEq, Eq, Queryable, Selectable, Insertable)]
#[diesel(table_name = crate::schema::objects)]
#[diesel(check_for_backend(diesel::sqlite::Sqlite))]
pub struct StoredObject {
    pub id: IotaAddress,
    pub object_type: ObjectType,
    pub contents: Vec<u8>,
}

#[cfg(test)]
use iota_types::{
    base_types::SequenceNumber,
    digests::TransactionDigest,
    gas_coin::GAS,
    object::{Data, MoveObject, Object, Owner},
    stardust::output::{basic::BasicOutput, nft::NftOutput},
    supported_protocol_versions::ProtocolConfig,
};

#[cfg(test)]
impl StoredObject {
<<<<<<< HEAD
    pub fn random_for_testing() -> Self {
=======
    fn new_dummy_for_testing() -> Self {
>>>>>>> aa35c0fd
        Self {
            id: iota_types::base_types::IotaAddress::random_for_testing_only().into(),
            object_type: ObjectType::Nft,
            contents: Default::default(),
        }
    }

    pub(crate) fn new_nft_for_testing(nft: NftOutput) -> Result<Self, anyhow::Error> {
        let object = {
            let move_object = {
                MoveObject::new_from_execution(
                    iota_types::stardust::output::NftOutput::tag(GAS::type_tag()).into(),
                    SequenceNumber::default(),
                    bcs::to_bytes(&nft)?,
                    &ProtocolConfig::get_for_min_version(),
                )?
            };

            Object::new_from_genesis(
                Data::Move(move_object),
                Owner::Shared {
                    initial_shared_version: SequenceNumber::default(),
                },
                TransactionDigest::default(),
            )
        };

        StoredObject::try_from(object.clone())
    }

    pub(crate) fn new_basic_for_testing(basic: BasicOutput) -> Result<Self, anyhow::Error> {
        let object = {
            let move_object = {
                MoveObject::new_from_execution(
                    BasicOutput::tag(GAS::type_tag()).into(),
                    SequenceNumber::default(),
                    bcs::to_bytes(&basic)?,
                    &ProtocolConfig::get_for_min_version(),
                )?
            };

            Object::new_from_genesis(
                Data::Move(move_object),
                Owner::Shared {
                    initial_shared_version: SequenceNumber::default(),
                },
                TransactionDigest::default(),
            )
        };

        StoredObject::try_from(object.clone())
    }
}

impl TryFrom<iota_types::object::Object> for StoredObject {
    type Error = anyhow::Error;

    fn try_from(object: iota_types::object::Object) -> anyhow::Result<Self> {
        let object = object.into_inner();
        if !object.is_shared() {
            anyhow::bail!("not a shared migrated object");
        }
        let object_type = ObjectType::try_from(&object)?;
        let id = iota_types::base_types::IotaAddress::from(object.id()).into();
        let iota_types::object::Data::Move(move_object) = object.data else {
            anyhow::bail!("not a move object");
        };
        Ok(Self {
            id,
            object_type,
            contents: move_object.into_contents(),
        })
    }
}

impl TryFrom<StoredObject> for iota_types::stardust::output::basic::BasicOutput {
    type Error = anyhow::Error;

    fn try_from(stored: StoredObject) -> Result<Self, Self::Error> {
        if !matches!(stored.object_type, ObjectType::Basic) {
            anyhow::bail!("stored object is not an BasicOutput");
        }
        Ok(bcs::from_bytes(&stored.contents)?)
    }
}

impl TryFrom<StoredObject> for iota_types::stardust::output::nft::NftOutput {
    type Error = anyhow::Error;

    fn try_from(stored: StoredObject) -> Result<Self, Self::Error> {
        if !matches!(stored.object_type, ObjectType::Nft) {
            anyhow::bail!("stored object is not an NftOutput");
        }
        Ok(bcs::from_bytes(&stored.contents)?)
    }
}

#[derive(
    From, Into, PartialOrd, Ord, Debug, Copy, Clone, PartialEq, Eq, FromSqlRow, AsExpression,
)]
#[diesel(sql_type = diesel::sql_types::Binary)]
pub struct IotaAddress(pub iota_types::base_types::IotaAddress);

impl ToSql<diesel::sql_types::Binary, diesel::sqlite::Sqlite> for IotaAddress {
    fn to_sql<'b>(
        &'b self,
        out: &mut diesel::serialize::Output<'b, '_, diesel::sqlite::Sqlite>,
    ) -> diesel::serialize::Result {
        <[u8] as ToSql<diesel::sql_types::Binary, diesel::sqlite::Sqlite>>::to_sql(
            self.0.as_ref(),
            out,
        )
    }
}

impl FromSql<diesel::sql_types::Binary, diesel::sqlite::Sqlite> for IotaAddress {
    fn from_sql(bytes: SqliteValue<'_, '_, '_>) -> diesel::deserialize::Result<Self> {
        let stored = Vec::<u8>::from_sql(bytes)?;
        Ok(iota_types::base_types::IotaAddress::try_from(stored)?.into())
    }
}

#[derive(Debug, PartialEq, Eq, Copy, TryFromPrimitive, FromSqlRow, Clone, AsExpression)]
#[diesel(sql_type = diesel::sql_types::Integer)]
#[repr(u8)]
pub enum ObjectType {
    Basic,
    Nft,
}

impl TryFrom<&iota_types::object::ObjectInner> for ObjectType {
    type Error = anyhow::Error;

    fn try_from(object: &iota_types::object::ObjectInner) -> Result<Self, Self::Error> {
        let Some(struct_tag) = object.struct_tag() else {
            anyhow::bail!("source object is not a Move object");
        };
<<<<<<< HEAD

        match (
            struct_tag.module.as_ident_str(),
            struct_tag.name.as_ident_str(),
        ) {
            (nft_module, nft_struct)
                if nft_module == NFT_OUTPUT_MODULE_NAME && nft_struct == NFT_OUTPUT_STRUCT_NAME =>
            {
                Ok(Self::Nft)
            }
            (basic_module, basic_struct)
                if basic_module == BASIC_OUTPUT_MODULE_NAME
                    && basic_struct == BASIC_OUTPUT_STRUCT_NAME =>
            {
                Ok(Self::Basic)
            }
=======
        match (struct_tag.module.as_str(), struct_tag.name.as_str()) {
            ("nft_output", "NftOutput") => Ok(Self::Nft),
            ("basic_output", "BasicOutput") => Ok(Self::Basic),
>>>>>>> aa35c0fd
            _ => anyhow::bail!("not eligible type for indexing"),
        }
    }
}

impl ToSql<diesel::sql_types::Integer, diesel::sqlite::Sqlite> for ObjectType {
    fn to_sql<'b>(
        &'b self,
        out: &mut diesel::serialize::Output<'b, '_, diesel::sqlite::Sqlite>,
    ) -> diesel::serialize::Result {
        out.set_value(*self as isize as i32);
        Ok(IsNull::No)
    }
}

impl FromSql<diesel::sql_types::Integer, diesel::sqlite::Sqlite> for ObjectType {
    fn from_sql(bytes: SqliteValue<'_, '_, '_>) -> diesel::deserialize::Result<Self> {
        let stored = u8::try_from(i32::from_sql(bytes)?)?;
        Ok(Self::try_from(stored)?)
    }
}

#[derive(Clone, Debug, PartialEq, Eq, Queryable, Selectable, Insertable, AsChangeset)]
#[diesel(table_name = crate::schema::last_checkpoint_sync)]
#[diesel(check_for_backend(diesel::sqlite::Sqlite))]
pub struct LastCheckpointSync {
    #[diesel(sql_type = diesel::sql_types::BigInt)]
    pub sequence_number: i64,
    pub task_id: String,
}

#[cfg(test)]
mod tests {
    use diesel::insert_into;

    use super::*;
    use crate::{db::run_migrations, schema::objects::dsl::*};

    #[test]
    fn stored_object_round_trip() {
        let data = vec![
            StoredObject::new_dummy_for_testing(),
            StoredObject::new_dummy_for_testing(),
        ];
        let test_db = "stored_object_round_trip.db";
        let mut connection = SqliteConnection::establish(test_db).unwrap();
        run_migrations(&mut connection).unwrap();

        let rows_inserted = insert_into(objects)
            .values(&data)
            .execute(&mut connection)
            .unwrap();
        assert_eq!(rows_inserted, 2);

        let inserted = objects
            .select(StoredObject::as_select())
            .load(&mut connection)
            .unwrap();
        assert_eq!(inserted, data);
        // clean-up test db
        std::fs::remove_file(test_db).unwrap();
    }
}<|MERGE_RESOLUTION|>--- conflicted
+++ resolved
@@ -13,10 +13,6 @@
     serialize::{IsNull, ToSql},
     sqlite::SqliteValue,
 };
-use iota_types::stardust::output::{
-    BASIC_OUTPUT_MODULE_NAME, BASIC_OUTPUT_STRUCT_NAME, NFT_OUTPUT_MODULE_NAME,
-    NFT_OUTPUT_STRUCT_NAME,
-};
 use num_enum::TryFromPrimitive;
 
 #[derive(Clone, Debug, PartialEq, Eq, Queryable, Selectable, Insertable)]
@@ -91,11 +87,7 @@
 
 #[cfg(test)]
 impl StoredObject {
-<<<<<<< HEAD
-    pub fn random_for_testing() -> Self {
-=======
     fn new_dummy_for_testing() -> Self {
->>>>>>> aa35c0fd
         Self {
             id: iota_types::base_types::IotaAddress::random_for_testing_only().into(),
             object_type: ObjectType::Nft,
@@ -233,28 +225,9 @@
         let Some(struct_tag) = object.struct_tag() else {
             anyhow::bail!("source object is not a Move object");
         };
-<<<<<<< HEAD
-
-        match (
-            struct_tag.module.as_ident_str(),
-            struct_tag.name.as_ident_str(),
-        ) {
-            (nft_module, nft_struct)
-                if nft_module == NFT_OUTPUT_MODULE_NAME && nft_struct == NFT_OUTPUT_STRUCT_NAME =>
-            {
-                Ok(Self::Nft)
-            }
-            (basic_module, basic_struct)
-                if basic_module == BASIC_OUTPUT_MODULE_NAME
-                    && basic_struct == BASIC_OUTPUT_STRUCT_NAME =>
-            {
-                Ok(Self::Basic)
-            }
-=======
         match (struct_tag.module.as_str(), struct_tag.name.as_str()) {
             ("nft_output", "NftOutput") => Ok(Self::Nft),
             ("basic_output", "BasicOutput") => Ok(Self::Basic),
->>>>>>> aa35c0fd
             _ => anyhow::bail!("not eligible type for indexing"),
         }
     }
