--- conflicted
+++ resolved
@@ -1,20 +1,19 @@
 // Copyright (c) 2024 IOTA Stiftung
 // SPDX-License-Identifier: Apache-2.0
 
-use axum::{extract::Query, routing::get, Extension, Router};
+use axum::{Extension, Router, extract::Query, routing::get};
 use tracing::error;
 
 use crate::{
     models::{ObjectType, StoredObject},
     rest::{
+        State,
         error::ApiError,
         extractors::Path,
         routes::v1::{
-            fetch_stored_objects,
+            PaginationParams, fetch_stored_objects,
             responses::{NftOutput, NftOutputVec},
-            PaginationParams,
         },
-        State,
     },
 };
 
@@ -114,13 +113,8 @@
 
 #[cfg(test)]
 mod tests {
-<<<<<<< HEAD
 
     use iota_types::base_types::ObjectID;
-=======
-    use diesel::{insert_into, RunQueryDsl};
-    use iota_types::{balance::Balance, base_types::ObjectID, collection_types::Bag, id::UID};
->>>>>>> 8522532f
     use tracing::Level;
     use tracing_subscriber::FmtSubscriber;
 
